--- conflicted
+++ resolved
@@ -161,13 +161,8 @@
 	if err != nil {
 		log.Fatalf("Failed to load default features: %v", err)
 	}
-<<<<<<< HEAD
 	if err := json.Unmarshal(file, &s.savedFeatures); err != nil {
 		log.Fatal("Failed to load default features: %v", err)
-=======
-	if err := json.Unmarshal(file, &(s.savedFeatures)); err != nil {
-		log.Fatalf("Failed to load default features: %v", err)
->>>>>>> 575a9b2a
 	}
 }
 
